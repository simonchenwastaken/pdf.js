/* -*- Mode: Java; tab-width: 2; indent-tabs-mode: nil; c-basic-offset: 2 -*- */
/* vim: set shiftwidth=2 tabstop=2 autoindent cindent expandtab: */

'use strict';

// <canvas> contexts store most of the state we need natively.
// However, PDF needs a bit more state, which we store here.

var TextRenderingMode = {
  FILL: 0,
  STROKE: 1,
  FILL_STROKE: 2,
  INVISIBLE: 3,
  FILL_ADD_TO_PATH: 4,
  STROKE_ADD_TO_PATH: 5,
  FILL_STROKE_ADD_TO_PATH: 6,
  ADD_TO_PATH: 7
};

var CanvasExtraState = (function CanvasExtraStateClosure() {
  function CanvasExtraState(old) {
    // Are soft masks and alpha values shapes or opacities?
    this.alphaIsShape = false;
    this.fontSize = 0;
    this.textMatrix = IDENTITY_MATRIX;
    this.fontMatrix = IDENTITY_MATRIX;
    this.leading = 0;
    // Current point (in user coordinates)
    this.x = 0;
    this.y = 0;
    // Start of text line (in text coordinates)
    this.lineX = 0;
    this.lineY = 0;
    // Character and word spacing
    this.charSpacing = 0;
    this.wordSpacing = 0;
    this.textHScale = 1;
    this.textRenderingMode = TextRenderingMode.FILL;
    // Color spaces
    this.fillColorSpace = new DeviceGrayCS();
    this.fillColorSpaceObj = null;
    this.strokeColorSpace = new DeviceGrayCS();
    this.strokeColorSpaceObj = null;
    this.fillColorObj = null;
    this.strokeColorObj = null;
    // Default fore and background colors
    this.fillColor = '#000000';
    this.strokeColor = '#000000';
    // Note: fill alpha applies to all non-stroking operations
    this.fillAlpha = 1;
    this.strokeAlpha = 1;
    this.lineWidth = 1;

    this.old = old;
  }

  CanvasExtraState.prototype = {
    clone: function canvasextra_clone() {
      return Object.create(this);
    },
    setCurrentPoint: function canvasextra_setCurrentPoint(x, y) {
      this.x = x;
      this.y = y;
    }
  };
  return CanvasExtraState;
})();

function ScratchCanvas(width, height) {
  var canvas = document.createElement('canvas');
  canvas.width = width;
  canvas.height = height;
  return canvas;
}

function addContextCurrentTransform(ctx) {
  // If the context doesn't expose a `mozCurrentTransform`, add a JS based on.
  if (!ctx.mozCurrentTransform) {
    // Store the original context
    ctx._originalSave = ctx.save;
    ctx._originalRestore = ctx.restore;
    ctx._originalRotate = ctx.rotate;
    ctx._originalScale = ctx.scale;
    ctx._originalTranslate = ctx.translate;
    ctx._originalTransform = ctx.transform;

    ctx._transformMatrix = [1, 0, 0, 1, 0, 0];
    ctx._transformStack = [];

    Object.defineProperty(ctx, 'mozCurrentTransform', {
      get: function getCurrentTransform() {
        return this._transformMatrix;
      }
    });

    Object.defineProperty(ctx, 'mozCurrentTransformInverse', {
      get: function getCurrentTransformInverse() {
        // Calculation done using WolframAlpha:
        // http://www.wolframalpha.com/input/?
        //   i=Inverse+{{a%2C+c%2C+e}%2C+{b%2C+d%2C+f}%2C+{0%2C+0%2C+1}}

        var m = this._transformMatrix;
        var a = m[0], b = m[1], c = m[2], d = m[3], e = m[4], f = m[5];

        var ad_bc = a * d - b * c;
        var bc_ad = b * c - a * d;

        return [
          d / ad_bc,
          b / bc_ad,
          c / bc_ad,
          a / ad_bc,
          (d * e - c * f) / bc_ad,
          (b * e - a * f) / ad_bc
        ];
      }
    });

    ctx.save = function ctxSave() {
      var old = this._transformMatrix;
      this._transformStack.push(old);
      this._transformMatrix = old.slice(0, 6);

      this._originalSave();
    };

    ctx.restore = function ctxRestore() {
      var prev = this._transformStack.pop();
      if (prev) {
        this._transformMatrix = prev;
        this._originalRestore();
      }
    };

    ctx.translate = function ctxTranslate(x, y) {
      var m = this._transformMatrix;
      m[4] = m[0] * x + m[2] * y + m[4];
      m[5] = m[1] * x + m[3] * y + m[5];

      this._originalTranslate(x, y);
    };

    ctx.scale = function ctxScale(x, y) {
      var m = this._transformMatrix;
      m[0] = m[0] * x;
      m[1] = m[1] * x;
      m[2] = m[2] * y;
      m[3] = m[3] * y;

      this._originalScale(x, y);
    };

    ctx.transform = function ctxTransform(a, b, c, d, e, f) {
      var m = this._transformMatrix;
      this._transformMatrix = [
        m[0] * a + m[2] * b,
        m[1] * a + m[3] * b,
        m[0] * c + m[2] * d,
        m[1] * c + m[3] * d,
        m[0] * e + m[2] * f + m[4],
        m[1] * e + m[3] * f + m[5]
      ];

      ctx._originalTransform(a, b, c, d, e, f);
    };

    ctx.rotate = function ctxRotate(angle) {
      var cosValue = Math.cos(angle);
      var sinValue = Math.sin(angle);

      var m = this._transformMatrix;
      this._transformMatrix = [
        m[0] * cosValue + m[2] * sinValue,
        m[1] * cosValue + m[3] * sinValue,
        m[0] * (-sinValue) + m[2] * cosValue,
        m[1] * (-sinValue) + m[3] * cosValue,
        m[4],
        m[5]
      ];

      this._originalRotate(angle);
    };
  }
}

var CanvasGraphics = (function CanvasGraphicsClosure() {
  // Defines the time the executeIRQueue is going to be executing
  // before it stops and shedules a continue of execution.
  var kExecutionTime = 50;

  function CanvasGraphics(canvasCtx, objs, textLayer) {
    this.ctx = canvasCtx;
    this.current = new CanvasExtraState();
    this.stateStack = [];
    this.pendingClip = null;
    this.res = null;
    this.xobjs = null;
    this.ScratchCanvas = ScratchCanvas;
    this.objs = objs;
    this.textLayer = textLayer;
    if (canvasCtx) {
      addContextCurrentTransform(canvasCtx);
    }
  }

  var LINE_CAP_STYLES = ['butt', 'round', 'square'];
  var LINE_JOIN_STYLES = ['miter', 'round', 'bevel'];
  var NORMAL_CLIP = {};
  var EO_CLIP = {};

  CanvasGraphics.prototype = {
    slowCommands: {
      'stroke': true,
      'closeStroke': true,
      'fill': true,
      'eoFill': true,
      'fillStroke': true,
      'eoFillStroke': true,
      'closeFillStroke': true,
      'closeEOFillStroke': true,
      'showText': true,
      'showSpacedText': true,
      'setStrokeColorSpace': true,
      'setFillColorSpace': true,
      'setStrokeColor': true,
      'setStrokeColorN': true,
      'setFillColor': true,
      'setFillColorN_IR': true,
      'setStrokeGray': true,
      'setFillGray': true,
      'setStrokeRGBColor': true,
      'setFillRGBColor': true,
      'setStrokeCMYKColor': true,
      'setFillCMYKColor': true,
      'paintJpegXObject': true,
      'paintImageXObject': true,
      'paintImageMaskXObject': true,
      'shadingFill': true
    },

    beginDrawing: function canvasGraphicsBeginDrawing(mediaBox) {
      var cw = this.ctx.canvas.width, ch = this.ctx.canvas.height;
      this.ctx.save();
      switch (mediaBox.rotate) {
        case 0:
          this.ctx.transform(1, 0, 0, -1, 0, ch);
          break;
        case 90:
          this.ctx.transform(0, 1, 1, 0, 0, 0);
          break;
        case 180:
          this.ctx.transform(-1, 0, 0, 1, cw, 0);
          break;
        case 270:
          this.ctx.transform(0, -1, -1, 0, cw, ch);
          break;
      }
      // Scale so that canvas units are the same as PDF user space units
      this.ctx.scale(cw / mediaBox.width, ch / mediaBox.height);
      // Move the media left-top corner to the (0,0) canvas position
      this.ctx.translate(-mediaBox.x, -mediaBox.y);

      if (this.textLayer)
        this.textLayer.beginLayout();
    },

    executeIRQueue: function canvasGraphicsExecuteIRQueue(codeIR,
                                  executionStartIdx, continueCallback) {
      var argsArray = codeIR.argsArray;
      var fnArray = codeIR.fnArray;
      var i = executionStartIdx || 0;
      var argsArrayLen = argsArray.length;

      // Sometimes the IRQueue to execute is empty.
      if (argsArrayLen == i) {
        return i;
      }

      var executionEndIdx;
      var endTime = Date.now() + kExecutionTime;

      var objs = this.objs;
      var fnName;
      var slowCommands = this.slowCommands;

      while (true) {
        fnName = fnArray[i];

        if (fnName !== 'dependency') {
          this[fnName].apply(this, argsArray[i]);
        } else {
          var deps = argsArray[i];
          for (var n = 0, nn = deps.length; n < nn; n++) {
            var depObjId = deps[n];

            // If the promise isn't resolved yet, add the continueCallback
            // to the promise and bail out.
            if (!objs.isResolved(depObjId)) {
              objs.get(depObjId, continueCallback);
              return i;
            }
          }
        }

        i++;

        // If the entire IRQueue was executed, stop as were done.
        if (i == argsArrayLen) {
          return i;
        }

        // If the execution took longer then a certain amount of time, shedule
        // to continue exeution after a short delay.
        // However, this is only possible if a 'continueCallback' is passed in.
        if (continueCallback && slowCommands[fnName] && Date.now() > endTime) {
          setTimeout(continueCallback, 0);
          return i;
        }

        // If the IRQueue isn't executed completly yet OR the execution time
        // was short enough, do another execution round.
      }
    },

    endDrawing: function canvasGraphicsEndDrawing() {
      this.ctx.restore();

      if (this.textLayer)
        this.textLayer.endLayout();
    },

    // Graphics state
    setLineWidth: function canvasGraphicsSetLineWidth(width) {
      this.current.lineWidth = width;
      this.ctx.lineWidth = width;
    },
    setLineCap: function canvasGraphicsSetLineCap(style) {
      this.ctx.lineCap = LINE_CAP_STYLES[style];
    },
    setLineJoin: function canvasGraphicsSetLineJoin(style) {
      this.ctx.lineJoin = LINE_JOIN_STYLES[style];
    },
    setMiterLimit: function canvasGraphicsSetMiterLimit(limit) {
      this.ctx.miterLimit = limit;
    },
    setDash: function canvasGraphicsSetDash(dashArray, dashPhase) {
      this.ctx.mozDash = dashArray;
      this.ctx.mozDashOffset = dashPhase;
      this.ctx.webkitLineDash = dashArray;
      this.ctx.webkitLineDashOffset = dashPhase;
    },
    setRenderingIntent: function canvasGraphicsSetRenderingIntent(intent) {
      TODO('set rendering intent: ' + intent);
    },
    setFlatness: function canvasGraphicsSetFlatness(flatness) {
      TODO('set flatness: ' + flatness);
    },
    setGState: function canvasGraphicsSetGState(states) {
      for (var i = 0, ii = states.length; i < ii; i++) {
        var state = states[i];
        var key = state[0];
        var value = state[1];

        switch (key) {
          case 'LW':
            this.setLineWidth(value);
            break;
          case 'LC':
            this.setLineCap(value);
            break;
          case 'LJ':
            this.setLineJoin(value);
            break;
          case 'ML':
            this.setMiterLimit(value);
            break;
          case 'D':
            this.setDash(value[0], value[1]);
            break;
          case 'RI':
            this.setRenderingIntent(value);
            break;
          case 'FL':
            this.setFlatness(value);
            break;
          case 'Font':
            this.setFont(state[1], state[2]);
            break;
          case 'CA':
            this.current.strokeAlpha = state[1];
            break;
          case 'ca':
            this.current.fillAlpha = state[1];
            this.ctx.globalAlpha = state[1];
            break;
        }
      }
    },
    save: function canvasGraphicsSave() {
      this.ctx.save();
      var old = this.current;
      this.stateStack.push(old);
      this.current = old.clone();
    },
    restore: function canvasGraphicsRestore() {
      var prev = this.stateStack.pop();
      if (prev) {
        this.current = prev;
        this.ctx.restore();
      }
    },
    transform: function canvasGraphicsTransform(a, b, c, d, e, f) {
      this.ctx.transform(a, b, c, d, e, f);
    },

    // Path
    moveTo: function canvasGraphicsMoveTo(x, y) {
      this.ctx.moveTo(x, y);
      this.current.setCurrentPoint(x, y);
    },
    lineTo: function canvasGraphicsLineTo(x, y) {
      this.ctx.lineTo(x, y);
      this.current.setCurrentPoint(x, y);
    },
    curveTo: function canvasGraphicsCurveTo(x1, y1, x2, y2, x3, y3) {
      this.ctx.bezierCurveTo(x1, y1, x2, y2, x3, y3);
      this.current.setCurrentPoint(x3, y3);
    },
    curveTo2: function canvasGraphicsCurveTo2(x2, y2, x3, y3) {
      var current = this.current;
      this.ctx.bezierCurveTo(current.x, current.y, x2, y2, x3, y3);
      current.setCurrentPoint(x3, y3);
    },
    curveTo3: function canvasGraphicsCurveTo3(x1, y1, x3, y3) {
      this.curveTo(x1, y1, x3, y3, x3, y3);
      this.current.setCurrentPoint(x3, y3);
    },
    closePath: function canvasGraphicsClosePath() {
      this.ctx.closePath();
    },
    rectangle: function canvasGraphicsRectangle(x, y, width, height) {
      this.ctx.rect(x, y, width, height);
    },
    stroke: function canvasGraphicsStroke(consumePath) {
      consumePath = typeof consumePath !== 'undefined' ? consumePath : true;
      var ctx = this.ctx;
      var strokeColor = this.current.strokeColor;
      if (this.current.lineWidth === 0)
        ctx.lineWidth = this.getSinglePixelWidth();
      // For stroke we want to temporarily change the global alpha to the
      // stroking alpha.
      ctx.globalAlpha = this.current.strokeAlpha;
      if (strokeColor && strokeColor.hasOwnProperty('type') &&
          strokeColor.type === 'Pattern') {
        // for patterns, we transform to pattern space, calculate
        // the pattern, call stroke, and restore to user space
        ctx.save();
        ctx.strokeStyle = strokeColor.getPattern(ctx);
        ctx.stroke();
        ctx.restore();
      } else {
        ctx.stroke();
      }
      if (consumePath)
        this.consumePath();
      // Restore the global alpha to the fill alpha
      ctx.globalAlpha = this.current.fillAlpha;
    },
    closeStroke: function canvasGraphicsCloseStroke() {
      this.closePath();
      this.stroke();
    },
    fill: function canvasGraphicsFill(consumePath) {
      consumePath = typeof consumePath !== 'undefined' ? consumePath : true;
      var ctx = this.ctx;
      var fillColor = this.current.fillColor;

      if (fillColor && fillColor.hasOwnProperty('type') &&
          fillColor.type === 'Pattern') {
        ctx.save();
        ctx.fillStyle = fillColor.getPattern(ctx);
        ctx.fill();
        ctx.restore();
      } else {
        ctx.fill();
      }
      if (consumePath)
        this.consumePath();
    },
    eoFill: function canvasGraphicsEoFill() {
      var savedFillRule = this.setEOFillRule();
      this.fill();
      this.restoreFillRule(savedFillRule);
    },
    fillStroke: function canvasGraphicsFillStroke() {
      this.fill(false);
      this.stroke(false);

      this.consumePath();
    },
    eoFillStroke: function canvasGraphicsEoFillStroke() {
      var savedFillRule = this.setEOFillRule();
      this.fillStroke();
      this.restoreFillRule(savedFillRule);
    },
    closeFillStroke: function canvasGraphicsCloseFillStroke() {
      this.closePath();
      this.fillStroke();
    },
    closeEOFillStroke: function canvasGraphicsCloseEOFillStroke() {
      var savedFillRule = this.setEOFillRule();
      this.closePath();
      this.fillStroke();
      this.restoreFillRule(savedFillRule);
    },
    endPath: function canvasGraphicsEndPath() {
      this.consumePath();
    },

    // Clipping
    clip: function canvasGraphicsClip() {
      this.pendingClip = NORMAL_CLIP;
    },
    eoClip: function canvasGraphicsEoClip() {
      this.pendingClip = EO_CLIP;
    },

    // Text
    beginText: function canvasGraphicsBeginText() {
      this.current.textMatrix = IDENTITY_MATRIX;
      this.current.x = this.current.lineX = 0;
      this.current.y = this.current.lineY = 0;
    },
    endText: function canvasGraphicsEndText() {
    },
    setCharSpacing: function canvasGraphicsSetCharSpacing(spacing) {
      this.current.charSpacing = spacing;
    },
    setWordSpacing: function canvasGraphicsSetWordSpacing(spacing) {
      this.current.wordSpacing = spacing;
    },
    setHScale: function canvasGraphicsSetHScale(scale) {
      this.current.textHScale = scale / 100;
    },
    setLeading: function canvasGraphicsSetLeading(leading) {
      this.current.leading = -leading;
    },
    setFont: function canvasGraphicsSetFont(fontRefName, size) {
      var fontObj = this.objs.get(fontRefName).fontObj;
      var current = this.current;

<<<<<<< HEAD
      if (!fontObj)
        throw 'Can\'t find font for ' + fontRefName;

      // Slice-clone matrix so we can manipulate it without affecting original
      if (fontObj.fontMatrix)
        current.fontMatrix = fontObj.fontMatrix.slice(0);
      else
        current.fontMatrix = IDENTITY_MATRIX.slice(0);

      // A valid matrix needs all main diagonal elements to be non-zero
      // This also ensures we bypass FF bugzilla bug #719844.
      if (current.fontMatrix[0] === 0 ||
          current.fontMatrix[3] === 0) {
        warn('Invalid font matrix for font ' + fontRefName);
=======
      if (!fontObj) {
        error('Can\'t find font for ' + fontRefName);
>>>>>>> 2047fba8
      }

      // The spec for Tf (setFont) says that 'size' specifies the font 'scale',
      // and in some docs this can be negative (inverted x-y axes).
      // We implement this condition with fontMatrix.
      if (size < 0) {
        size = -size;
        current.fontMatrix[0] *= -1;
        current.fontMatrix[3] *= -1;
      }

      this.current.font = fontObj;
      this.current.fontSize = size;

      var name = fontObj.loadedName || 'sans-serif';
      var bold = fontObj.black ? (fontObj.bold ? 'bolder' : 'bold') :
                                 (fontObj.bold ? 'bold' : 'normal');

      var italic = fontObj.italic ? 'italic' : 'normal';
      var serif = fontObj.isSerifFont ? 'serif' : 'sans-serif';
      var typeface = '"' + name + '", ' + serif;
      var rule = italic + ' ' + bold + ' ' + size + 'px ' + typeface;
      this.ctx.font = rule;
    },
    setTextRenderingMode: function canvasGraphicsSetTextRenderingMode(mode) {
      if (mode >= TextRenderingMode.FILL_ADD_TO_PATH)
        TODO('unsupported text rendering mode: ' + mode);
      this.current.textRenderingMode = mode;
    },
    setTextRise: function canvasGraphicsSetTextRise(rise) {
      TODO('text rise: ' + rise);
    },
    moveText: function canvasGraphicsMoveText(x, y) {
      this.current.x = this.current.lineX += x;
      this.current.y = this.current.lineY += y;
    },
    setLeadingMoveText: function canvasGraphicsSetLeadingMoveText(x, y) {
      this.setLeading(-y);
      this.moveText(x, y);
    },
    setTextMatrix: function canvasGraphicsSetTextMatrix(a, b, c, d, e, f) {
      this.current.textMatrix = [a, b, c, d, e, f];

      this.current.x = this.current.lineX = 0;
      this.current.y = this.current.lineY = 0;
    },
    nextLine: function canvasGraphicsNextLine() {
      this.moveText(0, this.current.leading);
    },
    applyTextTransforms: function canvasApplyTransforms() {
      var ctx = this.ctx;
      var current = this.current;
      var textHScale = current.textHScale;
      var fontMatrix = current.fontMatrix || IDENTITY_MATRIX;

      ctx.transform.apply(ctx, current.textMatrix);
      ctx.scale(1, -1);
      ctx.translate(current.x, -1 * current.y);
      ctx.transform.apply(ctx, fontMatrix);
      ctx.scale(textHScale, 1);
    },
    getTextGeometry: function canvasGetTextGeometry() {
      var geometry = {};
      var ctx = this.ctx;
      var font = this.current.font;
      var ctxMatrix = ctx.mozCurrentTransform;
      if (ctxMatrix) {
        var bl = Util.applyTransform([0, 0], ctxMatrix);
        var tr = Util.applyTransform([1, 1], ctxMatrix);
        geometry.x = bl[0];
        geometry.y = bl[1];
        geometry.hScale = tr[0] - bl[0];
        geometry.vScale = tr[1] - bl[1];
      }
      geometry.spaceWidth = font.spaceWidth;
      return geometry;
    },

    showText: function canvasGraphicsShowText(str, skipTextSelection) {
      var ctx = this.ctx;
      var current = this.current;
      var font = current.font;
      var glyphs = font.charsToGlyphs(str);
      var fontSize = current.fontSize;
      var charSpacing = current.charSpacing;
      var wordSpacing = current.wordSpacing;
      var textHScale = current.textHScale;
      var fontMatrix = current.fontMatrix || IDENTITY_MATRIX;
      var textHScale2 = textHScale * fontMatrix[0];
      var glyphsLength = glyphs.length;
      var textLayer = this.textLayer;
      var text = {str: '', length: 0, canvasWidth: 0, geom: {}};
      var textSelection = textLayer && !skipTextSelection ? true : false;
      var textRenderingMode = current.textRenderingMode;

      // Type3 fonts - each glyph is a "mini-PDF"
      if (font.coded) {
        ctx.save();
        ctx.transform.apply(ctx, current.textMatrix);
        ctx.translate(current.x, current.y);

        ctx.scale(textHScale, 1);

        if (textSelection) {
          this.save();
          ctx.scale(1, -1);
          text.geom = this.getTextGeometry();
          this.restore();
        }
        for (var i = 0; i < glyphsLength; ++i) {

          var glyph = glyphs[i];
          if (glyph === null) {
            // word break
            this.ctx.translate(wordSpacing, 0);
            continue;
          }

          this.save();
          ctx.scale(fontSize, fontSize);
          ctx.transform.apply(ctx, fontMatrix);
          this.executeIRQueue(glyph.codeIRQueue);
          this.restore();

          var transformed = Util.applyTransform([glyph.width, 0], fontMatrix);
          var width = transformed[0] * fontSize +
              Util.sign(current.fontMatrix[0]) * charSpacing;

          ctx.translate(width, 0);
          current.x += width * textHScale;

          text.str += glyph.unicode;
          text.length++;
          text.canvasWidth += width;
        }
        ctx.restore();
      } else {
        ctx.save();
        this.applyTextTransforms();

        var lineWidth = current.lineWidth;
        var scale = Math.abs(current.textMatrix[0] * fontMatrix[0]);
        if (scale == 0 || lineWidth == 0)
          lineWidth = this.getSinglePixelWidth();
        else
          lineWidth /= scale;

        ctx.lineWidth = lineWidth;

        if (textSelection)
          text.geom = this.getTextGeometry();

        var x = 0;
        for (var i = 0; i < glyphsLength; ++i) {
          var glyph = glyphs[i];
          if (glyph === null) {
            // word break
            x += Util.sign(current.fontMatrix[0]) * wordSpacing;
            continue;
          }

          var char = glyph.fontChar;
          var charWidth = glyph.width * fontSize * 0.001 +
              Util.sign(current.fontMatrix[0]) * charSpacing;

          switch (textRenderingMode) {
            default: // other unsupported rendering modes
            case TextRenderingMode.FILL:
            case TextRenderingMode.FILL_ADD_TO_PATH:
              ctx.fillText(char, x, 0);
              break;
            case TextRenderingMode.STROKE:
            case TextRenderingMode.STROKE_ADD_TO_PATH:
              ctx.strokeText(char, x, 0);
              break;
            case TextRenderingMode.FILL_STROKE:
            case TextRenderingMode.FILL_STROKE_ADD_TO_PATH:
              ctx.fillText(char, x, 0);
              ctx.strokeText(char, x, 0);
              break;
            case TextRenderingMode.INVISIBLE:
              break;
          }

          x += charWidth;

          text.str += glyph.unicode === ' ' ? '\u00A0' : glyph.unicode;
          text.length++;
          text.canvasWidth += charWidth;
        }
        current.x += x * textHScale2;
        ctx.restore();
      }

      if (textSelection)
        this.textLayer.appendText(text, font.loadedName, fontSize);

      return text;
    },
    showSpacedText: function canvasGraphicsShowSpacedText(arr) {
      var ctx = this.ctx;
      var current = this.current;
      var font = current.font;
      var fontSize = current.fontSize;
      var textHScale = current.textHScale;
      if (!font.coded)
        textHScale *= (current.fontMatrix || IDENTITY_MATRIX)[0];
      var arrLength = arr.length;
      var textLayer = this.textLayer;
      var text = {str: '', length: 0, canvasWidth: 0, geom: {}};
      var textSelection = textLayer ? true : false;

      if (textSelection) {
        ctx.save();
        // Type3 fonts - each glyph is a "mini-PDF" (see also showText)
        if (font.coded) {
          ctx.transform.apply(ctx, current.textMatrix);
          ctx.scale(1, -1);
          ctx.translate(current.x, -1 * current.y);
          ctx.scale(textHScale, 1);
        } else
          this.applyTextTransforms();
        text.geom = this.getTextGeometry();
        ctx.restore();
      }

      for (var i = 0; i < arrLength; ++i) {
        var e = arr[i];
        if (isNum(e)) {
          var spacingLength = -e * 0.001 * fontSize * textHScale;
          current.x += spacingLength;

          if (textSelection) {
            // Emulate precise spacing via HTML spaces
            text.canvasWidth += spacingLength;
            if (e < 0 && text.geom.spaceWidth > 0) { // avoid div by zero
              var numFakeSpaces = Math.round(-e / text.geom.spaceWidth);
              if (numFakeSpaces > 0) {
                text.str += '\u00A0';
                text.length++;
              }
            }
          }
        } else if (isString(e)) {
          var shownText = this.showText(e, true);

          if (textSelection) {
            if (shownText.str === ' ') {
              text.str += '\u00A0';
            } else {
              text.str += shownText.str;
            }
            text.canvasWidth += shownText.canvasWidth;
            text.length += e.length;
          }
        } else {
          malformed('TJ array element ' + e + ' is not string or num');
        }
      }

      if (textSelection)
        this.textLayer.appendText(text, font.loadedName, fontSize);
    },
    nextLineShowText: function canvasGraphicsNextLineShowText(text) {
      this.nextLine();
      this.showText(text);
    },
    nextLineSetSpacingShowText:
      function canvasGraphicsNextLineSetSpacingShowText(wordSpacing,
                                                        charSpacing,
                                                        text) {
      this.setWordSpacing(wordSpacing);
      this.setCharSpacing(charSpacing);
      this.nextLineShowText(text);
    },

    // Type3 fonts
    setCharWidth: function canvasGraphicsSetCharWidth(xWidth, yWidth) {
      // We can safely ignore this since the width should be the same
      // as the width in the Widths array.
    },
    setCharWidthAndBounds: function canvasGraphicsSetCharWidthAndBounds(xWidth,
                                                                        yWidth,
                                                                        llx,
                                                                        lly,
                                                                        urx,
                                                                        ury) {
      // TODO According to the spec we're also suppose to ignore any operators
      // that set color or include images while processing this type3 font.
      this.rectangle(llx, lly, urx - llx, ury - lly);
      this.clip();
      this.endPath();
    },

    // Color
    setStrokeColorSpace: function canvasGraphicsSetStrokeColorSpace(raw) {
      this.current.strokeColorSpace = ColorSpace.fromIR(raw);
    },
    setFillColorSpace: function canvasGraphicsSetFillColorSpace(raw) {
      this.current.fillColorSpace = ColorSpace.fromIR(raw);
    },
    setStrokeColor: function canvasGraphicsSetStrokeColor(/*...*/) {
      var cs = this.current.strokeColorSpace;
      var rgbColor = cs.getRgb(arguments);
      var color = Util.makeCssRgb(rgbColor[0], rgbColor[1], rgbColor[2]);
      this.ctx.strokeStyle = color;
      this.current.strokeColor = color;
    },
    getColorN_IR_Pattern: function canvasGraphicsGetColorN_IR_Pattern(IR, cs) {
      if (IR[0] == 'TilingPattern') {
        var args = IR[1];
        var base = cs.base;
        var color;
        if (base) {
          var baseComps = base.numComps;

          color = [];
          for (var i = 0; i < baseComps; ++i)
            color.push(args[i]);

          color = base.getRgb(color);
        }
        var pattern = new TilingPattern(IR, color, this.ctx, this.objs);
      } else if (IR[0] == 'RadialAxial' || IR[0] == 'Dummy') {
        var pattern = Pattern.shadingFromIR(this.ctx, IR);
      } else {
        error('Unkown IR type ' + IR[0]);
      }
      return pattern;
    },
    setStrokeColorN_IR: function canvasGraphicsSetStrokeColorN(/*...*/) {
      var cs = this.current.strokeColorSpace;

      if (cs.name == 'Pattern') {
        this.current.strokeColor = this.getColorN_IR_Pattern(arguments, cs);
      } else {
        this.setStrokeColor.apply(this, arguments);
      }
    },
    setFillColor: function canvasGraphicsSetFillColor(/*...*/) {
      var cs = this.current.fillColorSpace;
      var rgbColor = cs.getRgb(arguments);
      var color = Util.makeCssRgb(rgbColor[0], rgbColor[1], rgbColor[2]);
      this.ctx.fillStyle = color;
      this.current.fillColor = color;
    },
    setFillColorN_IR: function canvasGraphicsSetFillColorN(/*...*/) {
      var cs = this.current.fillColorSpace;

      if (cs.name == 'Pattern') {
        this.current.fillColor = this.getColorN_IR_Pattern(arguments, cs);
      } else {
        this.setFillColor.apply(this, arguments);
      }
    },
    setStrokeGray: function canvasGraphicsSetStrokeGray(gray) {
      if (!(this.current.strokeColorSpace instanceof DeviceGrayCS))
        this.current.strokeColorSpace = new DeviceGrayCS();

      var color = Util.makeCssRgb(gray, gray, gray);
      this.ctx.strokeStyle = color;
      this.current.strokeColor = color;
    },
    setFillGray: function canvasGraphicsSetFillGray(gray) {
      if (!(this.current.fillColorSpace instanceof DeviceGrayCS))
        this.current.fillColorSpace = new DeviceGrayCS();

      var color = Util.makeCssRgb(gray, gray, gray);
      this.ctx.fillStyle = color;
      this.current.fillColor = color;
    },
    setStrokeRGBColor: function canvasGraphicsSetStrokeRGBColor(r, g, b) {
      if (!(this.current.strokeColorSpace instanceof DeviceRgbCS))
        this.current.strokeColorSpace = new DeviceRgbCS();

      var color = Util.makeCssRgb(r, g, b);
      this.ctx.strokeStyle = color;
      this.current.strokeColor = color;
    },
    setFillRGBColor: function canvasGraphicsSetFillRGBColor(r, g, b) {
      if (!(this.current.fillColorSpace instanceof DeviceRgbCS))
        this.current.fillColorSpace = new DeviceRgbCS();

      var color = Util.makeCssRgb(r, g, b);
      this.ctx.fillStyle = color;
      this.current.fillColor = color;
    },
    setStrokeCMYKColor: function canvasGraphicsSetStrokeCMYKColor(c, m, y, k) {
      if (!(this.current.strokeColorSpace instanceof DeviceCmykCS))
        this.current.strokeColorSpace = new DeviceCmykCS();

      var color = Util.makeCssCmyk(c, m, y, k);
      this.ctx.strokeStyle = color;
      this.current.strokeColor = color;
    },
    setFillCMYKColor: function canvasGraphicsSetFillCMYKColor(c, m, y, k) {
      if (!(this.current.fillColorSpace instanceof DeviceCmykCS))
        this.current.fillColorSpace = new DeviceCmykCS();

      var color = Util.makeCssCmyk(c, m, y, k);
      this.ctx.fillStyle = color;
      this.current.fillColor = color;
    },

    shadingFill: function canvasGraphicsShadingFill(patternIR) {
      var ctx = this.ctx;

      this.save();
      ctx.fillStyle = Pattern.shadingFromIR(ctx, patternIR);

      var inv = ctx.mozCurrentTransformInverse;
      if (inv) {
        var canvas = ctx.canvas;
        var width = canvas.width;
        var height = canvas.height;

        var bl = Util.applyTransform([0, 0], inv);
        var br = Util.applyTransform([0, height], inv);
        var ul = Util.applyTransform([width, 0], inv);
        var ur = Util.applyTransform([width, height], inv);

        var x0 = Math.min(bl[0], br[0], ul[0], ur[0]);
        var y0 = Math.min(bl[1], br[1], ul[1], ur[1]);
        var x1 = Math.max(bl[0], br[0], ul[0], ur[0]);
        var y1 = Math.max(bl[1], br[1], ul[1], ur[1]);

        this.ctx.fillRect(x0, y0, x1 - x0, y1 - y0);
      } else {
        // HACK to draw the gradient onto an infinite rectangle.
        // PDF gradients are drawn across the entire image while
        // Canvas only allows gradients to be drawn in a rectangle
        // The following bug should allow us to remove this.
        // https://bugzilla.mozilla.org/show_bug.cgi?id=664884

        this.ctx.fillRect(-1e10, -1e10, 2e10, 2e10);
      }

      this.restore();
    },

    // Images
    beginInlineImage: function canvasGraphicsBeginInlineImage() {
      error('Should not call beginInlineImage');
    },
    beginImageData: function canvasGraphicsBeginImageData() {
      error('Should not call beginImageData');
    },

    paintFormXObjectBegin: function canvasGraphicsPaintFormXObjectBegin(matrix,
                                                                        bbox) {
      this.save();

      if (matrix && isArray(matrix) && 6 == matrix.length)
        this.transform.apply(this, matrix);

      if (bbox && isArray(bbox) && 4 == bbox.length) {
        var width = bbox[2] - bbox[0];
        var height = bbox[3] - bbox[1];
        this.rectangle(bbox[0], bbox[1], width, height);
        this.clip();
        this.endPath();
      }
    },

    paintFormXObjectEnd: function canvasGraphicsPaintFormXObjectEnd() {
      this.restore();
    },

    paintJpegXObject: function canvasGraphicsPaintJpegXObject(objId, w, h) {
      var domImage = this.objs.get(objId);
      if (!domImage) {
        error('Dependent image isn\'t ready yet');
      }

      this.save();

      var ctx = this.ctx;
      // scale the image to the unit square
      ctx.scale(1 / w, -1 / h);

      ctx.drawImage(domImage, 0, 0, domImage.width, domImage.height,
                    0, -h, w, h);

      this.restore();
    },

    paintImageMaskXObject: function canvasGraphicsPaintImageMaskXObject(
                             imgArray, inverseDecode, width, height) {
      function applyStencilMask(buffer, inverseDecode) {
        var imgArrayPos = 0;
        var i, j, mask, buf;
        // removing making non-masked pixels transparent
        var bufferPos = 3; // alpha component offset
        for (i = 0; i < height; i++) {
          mask = 0;
          for (j = 0; j < width; j++) {
            if (!mask) {
              buf = imgArray[imgArrayPos++];
              mask = 128;
            }
            if (!(buf & mask) == inverseDecode) {
              buffer[bufferPos] = 0;
            }
            bufferPos += 4;
            mask >>= 1;
          }
        }
      }

      this.save();

      var ctx = this.ctx;
      var w = width, h = height;
      // scale the image to the unit square
      ctx.scale(1 / w, -1 / h);

      var tmpCanvas = new this.ScratchCanvas(w, h);
      var tmpCtx = tmpCanvas.getContext('2d');

      var fillColor = this.current.fillColor;
      tmpCtx.fillStyle = (fillColor && fillColor.hasOwnProperty('type') &&
                          fillColor.type === 'Pattern') ?
                          fillColor.getPattern(tmpCtx) : fillColor;
      tmpCtx.fillRect(0, 0, w, h);

      var imgData = tmpCtx.getImageData(0, 0, w, h);
      var pixels = imgData.data;

      applyStencilMask(pixels, inverseDecode);

      tmpCtx.putImageData(imgData, 0, 0);
      ctx.drawImage(tmpCanvas, 0, -h);
      this.restore();
    },

    paintImageXObject: function canvasGraphicsPaintImageXObject(objId) {
      var imgData = this.objs.get(objId);
      if (!imgData)
        error('Dependent image isn\'t ready yet');

      this.save();
      var ctx = this.ctx;
      var w = imgData.width;
      var h = imgData.height;
      // scale the image to the unit square
      ctx.scale(1 / w, -1 / h);

      var tmpCanvas = new this.ScratchCanvas(w, h);
      var tmpCtx = tmpCanvas.getContext('2d');
      this.putBinaryImageData(tmpCtx, imgData, w, h);

      ctx.drawImage(tmpCanvas, 0, -h);
      this.restore();
    },

    putBinaryImageData: function canvasPutBinaryImageData() {
      //
    },

    // Marked content

    markPoint: function canvasGraphicsMarkPoint(tag) {
      TODO('Marked content');
    },
    markPointProps: function canvasGraphicsMarkPointProps(tag, properties) {
      TODO('Marked content');
    },
    beginMarkedContent: function canvasGraphicsBeginMarkedContent(tag) {
      TODO('Marked content');
    },
    beginMarkedContentProps:
      function canvasGraphicsBeginMarkedContentProps(tag, properties) {
      TODO('Marked content');
    },
    endMarkedContent: function canvasGraphicsEndMarkedContent() {
      TODO('Marked content');
    },

    // Compatibility

    beginCompat: function canvasGraphicsBeginCompat() {
      TODO('ignore undefined operators (should we do that anyway?)');
    },
    endCompat: function canvasGraphicsEndCompat() {
      TODO('stop ignoring undefined operators');
    },

    // Helper functions

    consumePath: function canvasGraphicsConsumePath() {
      if (this.pendingClip) {
        var savedFillRule = null;
        if (this.pendingClip == EO_CLIP)
          savedFillRule = this.setEOFillRule();

        this.ctx.clip();

        this.pendingClip = null;
        if (savedFillRule !== null)
          this.restoreFillRule(savedFillRule);
      }
      this.ctx.beginPath();
    },
    // We generally keep the canvas context set for
    // nonzero-winding, and just set evenodd for the operations
    // that need them.
    setEOFillRule: function canvasGraphicsSetEOFillRule() {
      var savedFillRule = this.ctx.mozFillRule;
      this.ctx.mozFillRule = 'evenodd';
      return savedFillRule;
    },
    restoreFillRule: function canvasGraphicsRestoreFillRule(rule) {
      this.ctx.mozFillRule = rule;
    },
    getSinglePixelWidth: function getSinglePixelWidth(scale) {
      var inverse = this.ctx.mozCurrentTransformInverse;
      return Math.abs(inverse[0] + inverse[2]);
    }
  };

  return CanvasGraphics;
})();

if (!isWorker) {
  // Feature detection if the browser can use an Uint8Array directly as imgData.
  var canvas = document.createElement('canvas');
  canvas.width = 1;
  canvas.height = 1;
  var ctx = canvas.getContext('2d');

  try {
    ctx.putImageData({
      width: 1,
      height: 1,
      data: new Uint8Array(4)
    }, 0, 0);

    CanvasGraphics.prototype.putBinaryImageData =
      function CanvasGraphicsPutBinaryImageDataNative(ctx, imgData) {
        ctx.putImageData(imgData, 0, 0);
      };
  } catch (e) {
    CanvasGraphics.prototype.putBinaryImageData =
      function CanvasGraphicsPutBinaryImageDataShim(ctx, imgData, w, h) {
        var tmpImgData = ctx.getImageData(0, 0, w, h);

        // Copy over the imageData pixel by pixel.
        var tmpImgDataPixels = tmpImgData.data;
        var len = tmpImgDataPixels.length;

        while (len--) {
          tmpImgDataPixels[len] = imgData.data[len];
        }

        ctx.putImageData(tmpImgData, 0, 0);
      };
  }
}<|MERGE_RESOLUTION|>--- conflicted
+++ resolved
@@ -549,9 +549,8 @@
       var fontObj = this.objs.get(fontRefName).fontObj;
       var current = this.current;
 
-<<<<<<< HEAD
       if (!fontObj)
-        throw 'Can\'t find font for ' + fontRefName;
+        error('Can\'t find font for ' + fontRefName);
 
       // Slice-clone matrix so we can manipulate it without affecting original
       if (fontObj.fontMatrix)
@@ -564,10 +563,6 @@
       if (current.fontMatrix[0] === 0 ||
           current.fontMatrix[3] === 0) {
         warn('Invalid font matrix for font ' + fontRefName);
-=======
-      if (!fontObj) {
-        error('Can\'t find font for ' + fontRefName);
->>>>>>> 2047fba8
       }
 
       // The spec for Tf (setFont) says that 'size' specifies the font 'scale',
