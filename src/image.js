--- conflicted
+++ resolved
@@ -229,33 +229,6 @@
   return PDFImage;
 })();
 
-<<<<<<< HEAD
-var JpegImageLoader = (function JpegImageLoaderClosure() {
-  function JpegImageLoader(objId, imageData, objs) {
-    var src = 'data:image/jpeg;base64,' + window.btoa(imageData);
-
-    var img = new Image();
-    img.onload = (function onloadClosure() {
-      this.loaded = true;
-
-      objs.resolve(objId, this);
-
-      if (this.onLoad)
-        this.onLoad();
-    }).bind(this);
-    img.src = src;
-    this.domImage = img;
-  }
-
-  JpegImageLoader.prototype = {
-    getImage: function jpegImageLoaderGetImage() {
-      return this.domImage;
-    }
-  };
-
-  return JpegImageLoader;
-})();
-=======
 function loadJpegStream(id, imageData, objs) {
   var img = new Image();
   img.onload = (function jpegImageLoaderOnload() {
@@ -263,4 +236,3 @@
   });
   img.src = 'data:image/jpeg;base64,' + window.btoa(imageData);
 }
->>>>>>> 7ea770fd
