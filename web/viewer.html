--- conflicted
+++ resolved
@@ -95,14 +95,8 @@
                 <span id="numPages" class="toolbarLabel"></span>
               </div>
               <div id="toolbarViewerRight">
-<<<<<<< HEAD
-                <input id="fileInput" class="fileInput" type="file" oncontextmenu="return false;" tabindex="11" />
-
-                <!--
-=======
->>>>>>> 1e41f657
                 <input id="fileInput" class="fileInput" type="file" oncontextmenu="return false;" style="visibility: hidden; position: fixed; right: 0; top: 0" />
-                <button id="openFile" class="toolbarButton openFile" title="Open File" tabindex="10" data-l10n-id="open_file" onclick="document.getElementById('fileInput').click()">
+                <button id="openFile" class="toolbarButton openFile" title="Open File" tabindex="11" data-l10n-id="open_file" onclick="document.getElementById('fileInput').click()">
                    <span data-l10n-id="open_file_label">Open</span>
                 </button>
 
