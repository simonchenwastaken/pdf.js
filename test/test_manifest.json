[
    {  "id": "tracemonkey-eq",
       "file": "pdfs/tracemonkey.pdf",
       "md5": "9a192d8b1a7dc652a19835f6f08098bd",
       "rounds": 1,
       "type": "eq"
    },
    {  "id": "tracemonkey-fbf",
       "file": "pdfs/tracemonkey.pdf",
       "md5": "9a192d8b1a7dc652a19835f6f08098bd",
       "rounds": 2,
       "type": "fbf"
    },
    {  "id": "html5-canvas-cheat-sheet-load",
       "file": "pdfs/canvas.pdf",
       "md5": "59510028561daf62e00bf9f6f066b033",
       "rounds": 1,
       "type": "load"
    },
    {  "id": "intelisa-eq",
       "file": "pdfs/intelisa.pdf",
       "md5": "c1444b7ccd935c0577d094297e1a6448",
       "link": true,
       "pageLimit": 100,
       "rounds": 1,
       "type": "eq"
    },
    {  "id": "pdfspec-load",
       "file": "pdfs/pdf.pdf",
       "md5": "dbdb23c939d2be09b43126c3c56060c7",
       "link": true,
       "pageLimit": 500,
       "rounds": 1,
       "type": "load"
    },
    {  "id": "shavian-load",
       "file": "pdfs/shavian.pdf",
       "md5": "79253352f48b55b7fa28a2586875d8b7",
       "link": true,
       "rounds": 1,
       "type": "load"
    },
    {  "id": "sizes",
       "file": "pdfs/sizes.pdf",
       "md5": "c101ba7b44aee36048e1ac7b98f302ea",
       "rounds": 1,
       "type": "eq"
    },
    {  "id": "plusminus",
       "file": "pdfs/Test-plusminus.pdf",
       "md5": "1ec7ade5b95ac9aaba3a618af28d34c7",
       "rounds": 1,
       "type": "eq"
    },
    {  "id": "openoffice-pdf",
       "file": "pdfs/DiwanProfile.pdf",
       "md5": "55d0c6a1a6d26c9ec9dcecaa7a471e0e",
       "link": true,
       "rounds": 1,
       "type": "load"
    },
    {  "id": "openofficecidtruetype-pdf",
       "file": "pdfs/arial_unicode_en_cidfont.pdf",
       "md5": "03591cdf20214fb0b2dd5e5c3dd32d8c",
       "rounds": 1,
       "type": "load"
    },
    {  "id": "openofficearabiccidtruetype-pdf",
       "file": "pdfs/arial_unicode_ab_cidfont.pdf",
       "md5": "35090fa7d29e7196ae3421812e554988",
       "rounds": 1,
       "type": "load"
    },
    {  "id": "arabiccidtruetype-pdf",
       "file": "pdfs/ArabicCIDTrueType.pdf",
       "md5": "d66dbd18bdb572d3ac8b88b32de2ece6",
       "rounds": 1,
       "type": "load"
    },
    {  "id": "complexttffont-pdf",
       "file": "pdfs/complex_ttf_font.pdf",
       "md5": "76de93f9116b01b693bf8583b3e76d91",
       "rounds": 1,
       "type": "load"
    },
    {  "id": "thuluthfont-pdf",
       "file": "pdfs/ThuluthFeatures.pdf",
       "md5": "b7e18bf7a3d6a9c82aefa12d721072fc",
       "rounds": 1,
       "type": "eq"
    },
    {  "id": "freeculture",
       "file": "pdfs/freeculture.pdf",
       "md5": "dcdf3a8268e6a18938a42d5149efcfca",
       "rounds": 1,
       "pageLimit": 5,
       "type": "eq"
    },
    {  "id": "wnv_chinese-pdf",
       "file": "pdfs/wnv_chinese.pdf",
       "md5": "db682638e68391125e8982d3c984841e",
       "link": true,
       "rounds": 1,
       "type": "eq"
    },
    {  "id": "i9-pdf",
       "file": "pdfs/i9.pdf",
       "md5": "ba7cd54fdff083bb389295bc0415f6c5",
       "link": true,
       "rounds": 1,
       "type": "eq"
    },
    {  "id": "hmm-pdf",
       "file": "pdfs/hmm.pdf",
       "md5": "e08467e60101ee5f4a59716e86db6dc9",
       "link": true,
       "rounds": 1,
       "type": "load"
    },
    {  "id": "rotation",
       "file": "pdfs/rotation.pdf",
       "md5": "4fb25ada00ce7528569d9791c14decf5",
       "rounds": 1,
       "type": "eq"
    },
    {  "id": "ecma262-pdf",
       "file": "pdfs/ecma262.pdf",
       "md5": "763ead98f535578842891e5574e0af0f",
       "link": true,
       "rounds": 1,
       "type": "load"
    },
    {  "id": "jai-pdf",
       "file": "pdfs/jai.pdf",
       "md5": "1f5dd128c3757420a881a155f2f8ace3",
       "link": true,
       "rounds": 1,
       "type": "load"
    },
    {  "id": "cable",
       "file": "pdfs/cable.pdf",
       "md5": "09a41b9a759d60c698228224ab85b46d",
       "link": true,
       "rounds": 1,
       "type": "eq"
    },
    {  "id": "pdkids",
       "file": "pdfs/pdkids.pdf",
       "md5": "278982bf016dbe46d2066f9245d9b3e6",
       "link": true,
       "rounds": 1,
       "type": "eq"
    },
    {  "id": "artofwar",
       "file": "pdfs/artofwar.pdf",
       "md5": "7bdd51c327b74f1f7abdd90eedb2f912",
       "link": true,
       "rounds": 1,
       "type": "eq"
    },
    {  "id": "wdsg_fitc",
       "file": "pdfs/wdsg_fitc.pdf",
       "md5": "5bb1c2b83705d4cdfc43197ee74f07f9",
       "link": true,
       "rounds": 1,
       "type": "eq"
    },
    {  "id": "unix01",
       "file": "pdfs/unix01.pdf",
       "md5": "2742999f0bf9b9c035dbb0736096e220",
       "link": true,
       "rounds": 1,
       "type": "eq"
    },
    {  "id": "fit11-talk",
       "file": "pdfs/fit11-talk.pdf",
       "md5": "eb7b224107205db4fea9f7df0185f77d",
       "link": true,
       "rounds": 1,
       "type": "eq"
    },
    {  "id": "fips197",
       "file": "pdfs/fips197.pdf",
       "md5": "374800cf78ce4b4abd02cd10a856b57f",
       "link": true,
       "rounds": 1,
       "type": "eq"
    },
    {  "id": "txt2pdf",
       "file": "pdfs/txt2pdf.pdf",
       "md5": "02cefa0f5e8d96313bb05163b2f88c8c",
       "link": true,
       "rounds": 1,
       "type": "load"
    },
    {  "id": "f1040",
       "file": "pdfs/f1040.pdf",
       "md5": "b59272ce19b4a0c5808c8861441b0741",
       "link": true,
       "rounds": 1,
       "type": "load"
    },
    {  "id": "hudsonsurvey",
       "file": "pdfs/hudsonsurvey.pdf",
       "md5": "bf0e6576a7b6c2fe7485bce1b78e006f",
       "link": true,
       "rounds": 1,
       "type": "load"
    },
    {  "id": "extgstate",
       "file": "pdfs/extgstate.pdf",
       "md5": "001bb4ec04463a01d93aad748361f049",
       "link": false,
       "rounds": 1,
       "type": "eq"
    },
    {  "id": "usmanm-bad",
       "file": "pdfs/usmanm-bad.pdf",
       "md5": "38afb822433aaf07fc8f54807cd4f61a",
       "link": true,
       "rounds": 1,
       "type": "eq"
    },
    {  "id": "vesta-bad",
       "file": "pdfs/vesta.pdf",
       "md5": "0afebc109b7c17b95619ea3fab5eafe6",
       "link": true,
       "rounds": 1,
       "type": "load"
    },
    {  "id": "scan-bad",
       "file": "pdfs/scan-bad.pdf",
       "md5": "4cf988f01ab83f61aca57f406dfd6584",
       "rounds": 1,
       "type": "load"
    },
    {  "id": "ibwa-bad",
       "file": "pdfs/ibwa-bad.pdf",
       "md5": "6ca059d32b74ac2688ae06f727fee755",
       "link": true,
       "rounds": 1,
       "skipPages": [ 16 ],
       "type": "load"
    },
<<<<<<< HEAD
    {  "id": "tcpdf_033",
       "file": "pdfs/tcpdf_033.pdf",
       "md5": "d7d9165a5e37029a67308a4dec3a8aeb",
       "link": true,
=======
    {  "id": "mixedfonts",
       "file": "pdfs/mixedfonts.pdf",
       "md5": "a582b83fa1b3a25a6f13803a367c71ec",
       "link": false,
>>>>>>> b02b7be8
       "rounds": 1,
       "type": "eq"
    },
    {  "id": "pal-o47",
       "file": "pdfs/pal-o47.pdf",
       "md5": "81ae15e539e89f0f0b41169d923b611b",
       "link": true,
       "rounds": 1,
       "type": "eq"
    },
    {  "id": "simpletype3font",
       "file": "pdfs/simpletype3font.pdf",
       "md5": "b374c7543920840c61999e9e86939f99",
       "link": false,
       "rounds": 1,
       "type": "eq"
    },
    {  "id": "close-path-bug",
       "file": "pdfs/close-path-bug.pdf",
       "md5": "48dd17ef58393857d2d038d33699cac5",
       "rounds": 1,
       "type": "eq"
    },
    {  "id": "alphatrans",
       "file": "pdfs/alphatrans.pdf",
       "md5": "5ca2d3da0c5f20b3a5a14e895ad24b65",
       "link": false,
       "rounds": 1,
       "type": "eq"
    },
    {  "id": "devicen",
       "file": "pdfs/devicen.pdf",
       "md5": "aac6a91725435d1376c6ff492dc5cb75",
       "link": false,
       "rounds": 1,
       "type": "eq"
    },
    {  "id": "cmykjpeg",
       "file": "pdfs/cmykjpeg.pdf",
       "md5": "85d162b48ce98503a382d96f574f70a2",
       "link": false,
       "rounds": 1,
       "type": "eq"
    },
    {  "id": "protectip",
       "file": "pdfs/protectip.pdf",
       "md5": "676e7a7b8f96d04825361832b1838a93",
       "link": true,
       "rounds": 1,
       "type": "eq"
    },
    {  "id": "piperine",
       "file": "pdfs/piperine.pdf",
       "md5": "603ca43dc5732dbba1579f122958c0c2",
       "link": true,
       "rounds": 1,
       "type": "eq"
    },
    {  "id": "issue840",
       "file": "pdfs/issue840.pdf",
       "md5": "20d88011dd7e3c4fb5274979094dab93",
       "rounds": 1,
       "type": "eq"
    },
    {  "id": "bpl13210",
       "file": "pdfs/bpl13210.pdf",
       "md5": "8a08512baa9fa95378d9ad4b995947c7",
       "link": true,
       "pageLimit": 5,
       "rounds": 1,
       "type": "eq"
    },
    {  "id": "tutorial",
       "file": "pdfs/tutorial.pdf",
       "md5": "6e122f618c27f3aa9a689423e3be6b8d",
       "link": true,
       "rounds": 1,
       "type": "eq"
    },
    {  "id": "geothermal.pdf",
       "file": "pdfs/geothermal.pdf",
       "md5": "ecffc0ce38ffdf1e90dc952f186e9a91",
       "rounds": 1,
       "link": true,
       "pageLimit": 5,
       "skipPages": [1],
       "type": "eq"
    },
    {  "id": "lista_preliminar",
       "file": "pdfs/lista_preliminar.pdf",
       "md5": "4eff251319eeb660ba8a7a5cfac7787d",
       "rounds": 1,
       "link": true,
       "pageLimit": 3,
       "type": "eq"
    },
    {  "id": "issue919",
       "file": "pdfs/issue919.pdf",
       "md5": "3a1716a512aca4d7a8d6106bd4885d14",
       "rounds": 1,
       "link": true,
       "pageLimit": 3,
       "type": "eq"
    },
    {  "id": "issue918",
       "file": "pdfs/issue918.pdf",
       "md5": "d582cc0f2592ae82936589ced2a47e55",
       "rounds": 1,
       "type": "eq"
    },
    {  "id": "issue1001",
      "file": "pdfs/issue1001.pdf",
      "md5": "0f1496e80a82a923e91d9e74c55ad94e",
      "rounds": 1,
      "link": true,
      "type": "eq"
    },
    {  "id": "aboutstacks",
      "file": "pdfs/aboutstacks.pdf",
      "md5": "6e7c8416a293ba2d83bc8dd20c6ccf51",
      "rounds": 1,
      "link": true,
      "type": "eq"
    },
    {  "id": "smaskdim",
      "file": "pdfs/smaskdim.pdf",
      "md5": "de80aeca7cbf79940189fd34d59671ee",
      "rounds": 1,
      "type": "eq"
    },
    {  "id": "type4psfunc",
      "file": "pdfs/type4psfunc.pdf",
      "md5": "7e6027a02ff78577f74dccdf84e37189",
      "rounds": 1,
      "type": "eq"
    },
    {  "id": "ocs",
      "file": "pdfs/ocs.pdf",
      "md5": "2ade57e954ae7632749cf328daeaa7a8",
      "rounds": 1,
      "link": true,
      "type": "load"
    },
    {  "id": "issue1010",
      "file": "pdfs/issue1010.pdf",
      "md5": "f991ef093484a107fe9f59dff18fc155",
      "rounds": 1,
      "link": true,
      "type": "eq"
    },
    {  "id": "issue1015",
      "file": "pdfs/issue1015.pdf",
      "md5": "b61503d1b445742b665212866afb60e2",
      "rounds": 1,
      "link": true,
      "type": "eq"
    },
    {  "id": "issue1096",
      "file": "pdfs/issue1096.pdf",
      "md5": "7f75d2b4b93c78d401ff39e8c1b00612",
      "rounds": 1,
      "pageLimit": 10,
      "link": true,
      "type": "eq"
    },
    {  "id": "issue1127",
      "file": "pdfs/issue1127.pdf",
      "md5": "4fb2be5ffefeafda4ba977de2a1bb4d8",
      "rounds": 1,
      "link": true,
      "type": "eq"
    },
    {  "id": "issue1249-load",
      "file": "pdfs/issue1249.pdf",
      "md5": "4f81339fa09422a7db980f34ea963609",
      "rounds": 1,
      "type": "load"
    },
    {  "id": "liveprogramming",
      "file": "pdfs/liveprogramming.pdf",
      "md5": "7bd4dad1188232ef597d36fd72c33e52",
      "rounds": 1,
      "pageLimit": 3,
      "link": true,
      "type": "load"
    },
    {  "id": "S2-eq",
       "file": "pdfs/S2.pdf",
       "md5": "d0b6137846df6e0fe058f234a87fb588",
       "rounds": 1,
       "type": "eq"
    },
    {  "id": "issue1055",
      "file": "pdfs/issue1055.pdf",
      "md5": "3ba56c2e48dce81da8669b1b9cf98ff0",
      "rounds": 1,
      "link": true,
      "type": "eq"
    },
    {  "id": "issue1169",
      "file": "pdfs/issue1169.pdf",
      "md5": "3df3ed21fd43ac7fdb21e2015c8a7809",
      "rounds": 1,
      "link": true,
      "type": "eq"
    },
    {  "id": "zerowidthline",
      "file": "pdfs/zerowidthline.pdf",
      "md5": "295d26e61a85635433f8e4b768953f60",
      "rounds": 1,
      "link": false,
      "type": "eq"
    },
    {  "id": "html5checker",
      "file": "pdfs/html5checker.pdf",
      "md5": "74bbd80d1e7eb5f2951582233ef9ebab",
      "rounds": 1,
      "pageLimit": 7,
      "link": true,
      "type": "eq"
    },
    {  "id": "pdfkit_compressed",
      "file": "pdfs/pdfkit_compressed.pdf",
      "md5": "ffe9c571d0a1572e234253e6c7cdee6c",
      "rounds": 1,
      "type": "eq"
    },
    {  "id": "tamreview",
      "file": "pdfs/TAMReview.pdf",
      "md5": "8039aba56790d3597d2bc8c794a51301",
      "rounds": 1,
      "pageLimit": 5,
      "link": true,
      "type": "eq"
    },
    {  "id": "preistabelle",
      "file": "pdfs/preistabelle.pdf",
      "md5": "d2f0b2086160d4f3d325c79a5dc1fb4d",
      "rounds": 1,
      "pageLimit": 2,
      "link": true,
      "type": "eq"
    },
    {  "id": "issue1350",
      "file": "pdfs/issue1350.pdf",
      "md5": "92f72a04a4d9d05b2dd433b51f32ab1f",
      "rounds": 1,
      "type": "eq"
    },
    {  "id": "issue925",
      "file": "pdfs/issue925.pdf",
      "md5": "f58fe943090aff89dcc8e771bc0db4c2",
      "rounds": 1,
      "link": true,
      "type": "eq"
    },
    {  "id": "issue1466",
      "file": "pdfs/issue1466.pdf",
      "md5": "8a8877432e5bb10cfd50d60488d947bb",
      "rounds": 1,
      "link": true,
      "type": "eq"
    },
    {  "id": "issue1133",
      "file": "pdfs/issue1133.pdf",
      "md5": "d1b61580cb100e3df93d33703af1773a",
      "rounds": 1,
      "link": true,
      "type": "eq"
    },
    {  "id": "issue1049",
      "file": "pdfs/issue1049.pdf",
      "md5": "15473fffcdde9fb8f3756a4cf1aab347",
      "rounds": 1,
      "link": true,
      "type": "eq"
    },
    {  "id": "issue1155",
      "file": "pdfs/issue1155.pdf",
      "md5": "b732ef25c16c9c20a77e40edef5aa6fe",
      "rounds": 1,
      "link": true,
      "type": "eq"
    },
    {  "id": "issue1002",
      "file": "pdfs/issue1002.pdf",
      "md5": "af62d6cd95079322d4af18edd960d15c",
      "rounds": 1,
      "link": false,
      "type": "eq"
    },
    {  "id": "issue1243",
      "file": "pdfs/issue1243.pdf",
      "md5": "130c849b83513d5ac5e03c6421fc7489",
      "rounds": 1,
      "pageLimit": 2,
      "link": true,
      "type": "eq"
    },
    {  "id": "issue1257",
      "file": "pdfs/issue1257.pdf",
      "md5": "9111533826bc21ed774e8e01603a2f54",
      "rounds": 1,
      "pageLimit": 2,
      "link": true,
      "type": "eq"
    },
    {  "id": "issue1309",
      "file": "pdfs/issue1309.pdf",
      "md5": "e835fb7f3dab3073ad37d0bd3c6399fa",
      "rounds": 1,
      "link": true,
      "type": "eq"
    },
    {  "id": "issue1317",
      "file": "pdfs/issue1317.pdf",
      "md5": "6fb46275b30c48c8985617d4f86199e3",
      "rounds": 1,
      "link": true,
      "type": "eq"
    },
    {  "id": "gradientfill",
      "file": "pdfs/gradientfill.pdf",
      "md5": "cbc1988e4803f647fa83467a85f0e231",
      "rounds": 1,
      "type": "eq"
    }
]<|MERGE_RESOLUTION|>--- conflicted
+++ resolved
@@ -242,17 +242,10 @@
        "skipPages": [ 16 ],
        "type": "load"
     },
-<<<<<<< HEAD
-    {  "id": "tcpdf_033",
-       "file": "pdfs/tcpdf_033.pdf",
-       "md5": "d7d9165a5e37029a67308a4dec3a8aeb",
-       "link": true,
-=======
     {  "id": "mixedfonts",
        "file": "pdfs/mixedfonts.pdf",
        "md5": "a582b83fa1b3a25a6f13803a367c71ec",
        "link": false,
->>>>>>> b02b7be8
        "rounds": 1,
        "type": "eq"
     },
