--- conflicted
+++ resolved
@@ -4988,17 +4988,7 @@
       ctx.translate(current.x, -1 * current.y);
       ctx.transform.apply(ctx, font.textMatrix || IDENTITY_MATRIX);
 
-<<<<<<< HEAD
-      var font = current.font;
-      if (font) {
-        ctx.transform.apply(ctx, font.textMatrix || IDENTITY_MATRIX);
-        text = font.charsToUnicode(text);
-      }
-
-      var composite = font.composite;
-=======
       var glyphs = font.charsToGlyphs(text);
->>>>>>> 7df39bb0
       var fontSize = current.fontSize;
       var charSpacing = current.charSpacing;
       var wordSpacing = current.wordSpacing;
@@ -5014,18 +5004,12 @@
           continue;
         }
 
-<<<<<<< HEAD
-        var encoding = font.encoding[charcode];
-        var charWidth = (encoding ? encoding.width : font.defaultWidth);
-        charWidth *= (fontSize * 0.001);
-=======
         var unicode = glyph.unicode;
         var char = unicode >= 0x10000 ?
           String.fromCharCode(0xD800 | ((unicode - 0x10000) >> 10),
           0xDC00 | (unicode & 0x3FF)) : String.fromCharCode(unicode);
 
         var charWidth = glyph.width * fontSize * 0.001;
->>>>>>> 7df39bb0
         charWidth += charSpacing;
 
         ctx.fillText(char, width, 0);
